--- conflicted
+++ resolved
@@ -53,32 +53,19 @@
 	// in the sensorservice dump in the bugreport across all version.
 	prevRegistrationRE = regexp.MustCompile(`Previous` + `\s*` + `Registrations:`)
 
-	// addRegistrationNewRE is a regular expression to match the log that adds subscription in the
+	// addRegistrationRE is a regular expression to match the log that adds subscription in the
 	// sensorservice dump in the bugreport starting from NRD42 and onwards.
-	addRegistrationNewRE = regexp.MustCompile(`(?P<timeStamp>\d+\:\d+\:\d+)` + `\s*` + `\+` +
+	addRegistrationRE = regexp.MustCompile(`(?P<timeStamp>\d+\:\d+\:\d+)` + `\s*` + `\+` +
 		`\s*(?P<sensorNumber>0x?[0-9A-Fa-f]+)` + `\s*pid=\s*` + `(?P<pid>\d+)` +
 		`\s*uid=\s*` + `(?P<uid>\d+)` + `\s*package=\s*` + `(?P<packageName>[^(]+)` +
 		`\s*samplingPeriod=\s*` + `(?P<samplingPeriod>\d+)us` + `\s*batchingPeriod=\s*` +
 		`(?P<batchingPeriod>\d+)us`)
 
-	// removeRegistrationNewRE is a regular expression to match the log that removes subscription in
+	// removeRegistrationRE is a regular expression to match the log that removes subscription in
 	// the sensorservice dump in the bugreport starting from NRD42 and onwards.
-	removeRegistrationNewRE = regexp.MustCompile(`(?P<timeStamp>\d+\:\d+\:\d+)` + `\s*` + `\-` +
+	removeRegistrationRE = regexp.MustCompile(`(?P<timeStamp>\d+\:\d+\:\d+)` + `\s*` + `\-` +
 		`\s*(?P<sensorNumber>0x?[0-9A-Fa-f]+)` + `\s*pid=\s*` + `(?P<pid>\d+)` +
 		`\s*uid=\s*` + `(?P<uid>\d+)` + `\s*package=\s*` + `(?P<packageName>[^(]+)`)
-
-	// addRegistrationOldRE is a regular expression to match the log that activates subscription in the
-	// sensorservice dump in the bugreport starting from MNC or before.
-	addRegistrationOldRE = regexp.MustCompile(`(?P<timeStamp>\d+\:\d+\:\d+)` + `\s*` + `activated` +
-		`\s*package=\s*` + `(?P<packageName>[^(]+)` + `\s*handle=\s*` +
-		`(?P<sensorNumber>0x?[0-9A-Fa-f]+)` + `\s*samplingPeriod=\s*` +
-		`(?P<samplingPeriod>\d+)us` + `\s*maxReportLatency=\s*` + `(?P<batchingPeriod>\d+)us`)
-
-	// removeRegistrationOldRE is a regular expression to match the log that removes subscription in
-	// the sensorservice dump in the bugreport starting from MNC or before.
-	removeRegistrationOldRE = regexp.MustCompile(`(?P<timeStamp>\d+\:\d+\:\d+)` + `\s*` +
-		`de\-activated` + `\s*package=\s*` + `(?P<packageName>[^(]+)` + `\s*handle=\s*` +
-		`(?P<sensorNumber>0x?[0-9A-Fa-f]+)`)
 
 	// timeLayoutRE is a regular expression to match the timestamp with dates that may probably
 	// show up in the bugreport.
@@ -145,15 +132,6 @@
 
 	// sensors is a map from sensor number to the relevant sensor's information.
 	sensors map[int32]bugreportutils.SensorInfo
-<<<<<<< HEAD
-	// activeConns is a map from the active connection number to the corresponding connection info.
-	activeConns map[int32]*acpb.ActiveConn
-	// activeSensors is a map from sensor number to
-	// a map from packageName to the active connection number.
-	activeSensors map[int32]map[string]int32
-	// historyByUID is a map from a key to SubscriptionInfo.
-	// Note that the key is a string formed by concatenating sensor number and package name.
-=======
 
 	// activeConns is a map from an identifier to the relevant connection information.
 	// If a sensor is actively subscribed by a package when the bugreport is generated, the relevant
@@ -164,7 +142,6 @@
 	// history is a map from an identifier to an sensor subscription event.
 	// Note that the identifier is a string formed by concatenating sensor number and name of
 	// the package that subscribes the sensor.
->>>>>>> 45fb701d
 	history map[string]*SubscriptionInfo
 }
 
@@ -228,12 +205,7 @@
 		buf:            buf,
 		csvState:       csv.NewState(buf, true),
 		lines:          strings.Split(f, "\n"),
-<<<<<<< HEAD
-		activeConns:    make(map[int32]*acpb.ActiveConn),
-		activeSensors:  make(map[int32]map[string]int32),
-=======
 		activeConns:    make(map[string]*acpb.ActiveConn),
->>>>>>> 45fb701d
 		history:        make(map[string]*SubscriptionInfo),
 		sensors:        meta.Sensors,
 	}
@@ -314,19 +286,6 @@
 			} else if lineFour, result := historianutils.SubexpNames(connLineFourRE, line); lineFour {
 				sensorNumber, err := strconv.ParseInt(result["sensorNumber"], 0, 32)
 				if err != nil {
-<<<<<<< HEAD
-					p.errs = append(p.errs, fmt.Errorf("active connection %d: cannot parse sensor No.%v:%v",
-						curConnNum, result["sensorNumber"], err))
-					continue
-				}
-				sensor := int32(sensorNumber)
-				p.activeConns[curConnNum].SensorNumber = sensor
-				PackageName := p.activeConns[curConnNum].PackageName
-				if p.activeSensors[sensor] == nil {
-					p.activeSensors[sensor] = make(map[string]int32)
-				}
-				p.activeSensors[sensor][PackageName] = curConnNum
-=======
 					p.parsingErrs = append(p.parsingErrs,
 						fmt.Errorf("active connection %d: cannot parse sensor handle %v:%v",
 							curConnNum, result["sensorNumber"], err))
@@ -334,7 +293,6 @@
 				}
 				sensor := int32(sensorNumber)
 				connections[curConnNum].SensorNumber = sensor
->>>>>>> 45fb701d
 				pendingFlush, err := strconv.Atoi(result["pendingFlush"])
 				if err != nil {
 					p.parsingErrs = append(p.parsingErrs,
@@ -342,11 +300,7 @@
 							curConnNum, result["uid"], err))
 					continue
 				}
-<<<<<<< HEAD
-				p.activeConns[curConnNum].PendingFlush = int32(pendingFlush)
-=======
 				connections[curConnNum].PendingFlush = int32(pendingFlush)
->>>>>>> 45fb701d
 			}
 		}
 	}
@@ -377,15 +331,10 @@
 		l := p.line()
 		var result map[string]string
 		isAdd := false
-		if addNew, match := historianutils.SubexpNames(addRegistrationNewRE, l); addNew {
+		if add, match := historianutils.SubexpNames(addRegistrationRE, l); add {
 			result = match
 			isAdd = true
-		} else if addOld, match := historianutils.SubexpNames(addRegistrationNewRE, l); addOld {
-			result = match
-			isAdd = true
-		} else if removeNew, match := historianutils.SubexpNames(removeRegistrationNewRE, l); removeNew {
-			result = match
-		} else if removeOld, match := historianutils.SubexpNames(removeRegistrationOldRE, l); removeOld {
+		} else if remove, match := historianutils.SubexpNames(removeRegistrationRE, l); remove {
 			result = match
 		} else {
 			// Reach the end of the previous registration section.
@@ -404,20 +353,20 @@
 			timestamp, timestampErr = p.fullTimestamp(month, day, result["timeStamp"])
 		}
 		if timestampErr != nil {
-			p.errs = append(p.errs, fmt.Errorf("error parsing timestamp for line %v: %v", l, timestampErr))
+			p.parsingErrs = append(p.parsingErrs, fmt.Errorf("error parsing timestamp for line %v: %v", l, timestampErr))
 			continue
 		}
 
 		handle, err := strconv.ParseInt(result["sensorNumber"], 0, 32)
 		if err != nil {
-			p.errs = append(p.errs, fmt.Errorf("error parsing sensorNumber %v for line %v: %v",
+			p.parsingErrs = append(p.parsingErrs, fmt.Errorf("error parsing sensorNumber %v for line %v: %v",
 				result["sensorNumber"], l, err))
 			continue
 		}
 		sensorNumber := int32(handle)
 		_, exist := p.sensors[sensorNumber]
 		if !exist {
-			p.errs = append(p.errs, fmt.Errorf("sensor No.%d: invalid subscription for an non-existing sensor",
+			p.parsingErrs = append(p.parsingErrs, fmt.Errorf("sensor No.%d: invalid subscription for an non-existing sensor",
 				sensorNumber))
 			continue
 		}
@@ -429,13 +378,13 @@
 			// Activated statements have information for sampling and batching peroid.
 			samplingPeriod, err := strconv.Atoi(result["samplingPeriod"])
 			if err != nil {
-				p.errs = append(p.errs, fmt.Errorf("error parsing samplingPeriod %v for line %v: %v",
+				p.parsingErrs = append(p.parsingErrs, fmt.Errorf("error parsing samplingPeriod %v for line %v: %v",
 					result["samplingPeriod"], l, err))
 				continue
 			}
 			batchingPeriod, err := strconv.Atoi(result["batchingPeriod"])
 			if err != nil {
-				p.errs = append(p.errs, fmt.Errorf("error parsing batchingPeriod %v for line %v: %v",
+				p.parsingErrs = append(p.parsingErrs, fmt.Errorf("error parsing batchingPeriod %v for line %v: %v",
 					result["batchingPeriod"], l, err))
 				continue
 			}
@@ -444,7 +393,7 @@
 			_, exist := p.history[identifier]
 			if !exist {
 				// If there is no history of removing a subscription, the subscription has to be active.
-				if _, isActive := p.activeSensors[sensorNumber][identifier]; isActive {
+				if _, isActive := p.activeConns[identifier]; isActive {
 					//recordActiveConnection!
 					eventInfo := &SubscriptionInfo{
 						StartMs:        timestamp,
@@ -455,7 +404,7 @@
 					}
 					p.history[identifier] = eventInfo
 				} else {
-					p.errs = append(p.errs,
+					p.parsingErrs = append(p.parsingErrs,
 						fmt.Errorf("pkg=%s: this app has a lingering subscription to sensor No.%d",
 							packageName, sensorNumber))
 				}
@@ -479,7 +428,7 @@
 		} else {
 			// The history vairable only has an event if the package has unsubscribed the sensor.
 			if _, exist := p.history[identifier]; exist {
-				p.errs = append(p.errs,
+				p.parsingErrs = append(p.parsingErrs,
 					fmt.Errorf("pkg=%s: this app unsubscribed sensor No.%d twice without subscribing it",
 						packageName, sensorNumber))
 			} else {
