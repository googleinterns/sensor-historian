// Copyright 2020 Google LLC. All Rights Reserved.
//
// Licensed under the Apache License, Version 2.0 (the "License");
// you may not use this file except in compliance with the License.
// You may obtain a copy of the License at
//
//      http://www.apache.org/licenses/LICENSE-2.0
//
// Unless required by applicable law or agreed to in writing, software
// distributed under the License is distributed on an "AS IS" BASIS,
// WITHOUT WARRANTIES OR CONDITIONS OF ANY KIND, either express or implied.
// See the License for the specific language governing permissions and
// limitations under the License.

// Package sensorserviceutils is a library of common functions for
// parsing sensorservice dump.
// The feature is only available for Android version Q and onwards.
package sensorserviceutils

import (
	"bytes"
	"fmt"
	"regexp"
	"sort"
	"strconv"
	"strings"
	"time"

	"github.com/googleinterns/sensor-historian/bugreportutils"
	"github.com/googleinterns/sensor-historian/csv"
	"github.com/googleinterns/sensor-historian/historianutils"
	acpb "github.com/googleinterns/sensor-historian/pb/activeconnection_proto"
)

var (
	// Each of the connLineXRE is a regular expression to match the X line of
	// connection information in the sensorservice dump in the bugreport.
	// Active connection information has the same format for all Android versions.
	connLine1RE = regexp.MustCompile(`\s*Connection\s+Number:\s*` +
		`(?P<connNum>\d+)`)
	connLine2RE = regexp.MustCompile(`\s*Operating\s+Mode:` +
		`(?P<connMode>[^(]+)` + `\s*`)
	connLine3RE = regexp.MustCompile(`\s*(?P<packageName>[^(]+)` +
		`\s*\|\s*` + `WakeLockRefCount\s*(?P<wakeLockRefCount>\d+)` +
		`\s*\|\s*` + `uid\s*(?P<uid>\d+)`)
	connLine4RE = regexp.MustCompile(`(?P<sensorNumber>0x?[0-9A-Fa-f]+)` +
		`\s*\|\s*` + `status:\s*(?P<status>[^(]+)` + `\s*\|\s*` +
		`pending\s*flush\s*events\s*` + `(?P<pendingFlush>\d+)`)

	// sensorListRE is a regular expression to match the section for all
	// sensors' information in the sensorservice dump in the bugreport
	sensorListRE = regexp.MustCompile(`\s*Sensor\s*List:\s*`)

	// sensorActiveLineRE is a regular expression to match header of
	// the section for all active sensors' information in the
	// sensorservice dump in the bugreport.
	sensorActiveLineRE = regexp.MustCompile(`Total\s*` + `(?P<total>\d+)` +
		`\s*h/w sensors,\s*` + `(?P<running>\d+)` + `\s*running:`)

	// activeSensorRE is a regular expression to match the line for active
	// sensor's information in the sensorservice dump in the bugreport.
	activeSensorRE = regexp.MustCompile(`(?P<sensorNumber>0x?[0-9A-Fa-f]+)\)` +
		`.*` + `selected = (?P<samplingPeriodMs>[0-9]*\.?[0-9]+) ms;` + `.*` +
		`selected = (?P<batchingPeriodMs>[0-9]*\.?[0-9]+) ms`)

	// activeConnRE is a regular expression to match the section for active
	// connections in the sensorservice dump in the bugreport
	// for all Android version.
	activeConnRE = regexp.MustCompile(`\s*active\s*connections\s*`)

	// directConnRE is a regular expression to match the section for direct
	// connections in the sensorservice dump in the bugreport
	// for all Android version.
	directConnRE = regexp.MustCompile(`\s*direct\s*connections\s*`)

	// prevRegistrationRE is a regular expression to match the section for
	// previous connections in the sensorservice dump in the bugreport
	// for all Android version.
	prevRegistrationRE = regexp.MustCompile(`Previous\s*Registrations:`)

	// addRegistrationRE is a regular expression to match the log that adds
	// subscription in the sensorservice dump in the bugreport
	// for Android starting from NRD42 and onwards.
	addRegistrationRE = regexp.MustCompile(`(?P<time>\d+\:\d+\:\d+)\s*` +
		`\+` + `\s*(?P<sensorNumber>0x?[0-9A-Fa-f]+)` + `\s*pid=\s*` +
		`(?P<pid>\d+)` + `\s*uid=\s*` + `(?P<uid>\d+)` + `\s*package=\s*` +
		`(?P<packageName>[^(]+)` + `\s*samplingPeriod=\s*` +
		`(?P<samplingPeriodUs>\d+)us` + `\s*batchingPeriod=\s*` +
		`(?P<batchingPeriodUs>\d+)us`)

	// removeRegistrationRE is a regular expression to match the log that
	// removes subscription in the sensorservice dump in the bugreport
	// for Android starting from NRD42 and onwards.
	removeRegistrationRE = regexp.MustCompile(`(?P<time>\d+\:\d+\:\d+)` +
		`\s*` + `\-` + `\s*(?P<sensorNumber>0x?[0-9A-Fa-f]+)` + `\s*pid=\s*` +
		`(?P<pid>\d+)` + `\s*uid=\s*` + `(?P<uid>\d+)` + `\s*package=\s*` +
		`(?P<packageName>[^(]+)`)

	// timeLayoutRE is a regular expression to match the time information with
	// dates that may show up in the bugreport.
	timeLayoutRE = regexp.MustCompile(`^(?P<month>\d+)\-(?P<day>\d+)`)
)

const (
	timeFormat      = "15:04:05"
	sensorRegisDesc = "Sensorservice Registration"
	parseConnErrStr = "Parse Active Conn"
	parseRegErrStr  = "Parse Registration"
	sensorDump      = "Sensorservice Dump"
)

// OutputData contains information for active connection and previous
// registration history collected in the sensorservice dump.
type OutputData struct {
	CSV         string
	ActiveConns map[int32]*acpb.ActiveConn
	SensorsInfo map[int32]string
	ParsingErrs []error
	SensorErrs  []error
}

// activeSensor contains information about an active sensor. All relevant
// information comes from the active sensor section in the sensorservice dump.
type activeSensor struct {
	sensorNumber     int32
	samplingPeriodUs int32
	batchingPeriodUs int32
}

// SubscriptionInfo contains information about one subscription event of
// a sensor to an application.
// For NRD42 and onwards Android versions: each subscription event is captured
// by the + statement that adds the subscription and the - statement that
// removes the subscription .
// For MNC or before: each subscription event is captured by
// activated/de-activated statments.
type SubscriptionInfo struct {
	StartMs, EndMs   int64
	SensorNumber     int32
	UID              int32
	PackageName      string
	SamplingPeriodUs int32
	BatchingPeriodUs int32
	Source           string
}

type parser struct {
	// referenceYear is the year extracted from the dumpstate line in bugreport.
	// Previous Registration lines don't contain a year in the date string,
	// so we use this to reconstruct the full timestamp.
	referenceYear int

	// referenceMonth is the month extracted from the dumpstate line in bugreport.
	// Since a bugreport may span over a year boundary, we use the month to
	// check whether the year for the event needs to be decremented
	// or incremented.
	referenceMonth int

	// referenceDay is the month extracted from the dumpstate line in bugreport.
	referenceDay int

	// currentTime is the time extracted from the dumpstate line in a bugreport.
	// It is in the traditional HH:MM:SS format.
	referenceTime string

	// earliestTimestampInMs is the timestamp corresponding to the last event
	// recorded in the Previous Registration section.
	// If there is no previous registration section, earliestTimestampInMs is
	// set to be the timestamp in Ms for the referenceTime.
	earliestTimestampInMs int64

	// loc is the location parsed from timezone information in the bugreport.
	// The previous registration is in the user's local timezone
	// which we need to convert to UTC time.
	loc         *time.Location
	lines       []string
	idx         int
	buf         *bytes.Buffer
	csvState    *csv.State
	parsingErrs []error
	sensorErrs  []error

	// sensors is a map from sensor number to the relevant sensor's information.
	sensors map[int32]bugreportutils.SensorInfo

	// activeSensors is a map from sensor number to the relevant sensor's
	// information. This map only contains information for active sensors.
	activeSensors map[int32]activeSensor

	// activeConns is a map from an identifier to the relevant connection
	// information.
	// If a sensor is actively subscribed by a package when the bugreport is
	// generated, the relevant connection information can be obtained using
	// an identifier formed by concatenating sensor number and package name.
	activeConns map[string]*acpb.ActiveConn

	// history is a map from an identifier to an sensor subscription event.
	// Note that the identifier is a string formed by concatenating
	// sensor number and name of the package that subscribes the sensor.
	history map[string]*SubscriptionInfo
}

// Returns the current line without advancing the line position.
func (p *parser) peek() string {
	if p.valid() {
		return p.lines[p.idx]
	}
	return ""
}

// Returns the current line and advances the line position.
func (p *parser) line() string {
	if !p.valid() {
		return ""
	}
	l := p.lines[p.idx]
	p.idx++
	return l
}

// Returns the previous line and move to that line position.
func (p *parser) prevline() string {
	if !p.valid() {
		return ""
	}
	if p.idx <= 0 {
		return ""
	}
	p.idx--
	l := p.lines[p.idx]
	return l
}

// Returns whether the current line position corresponds to a valid line.
func (p *parser) valid() bool {
	return (p.idx < len(p.lines)) && (p.idx >= 0)
}

// Parse function collects information regarding active connections and
// records availalbe sensor subscription events in the sensorservice section
// as CSV entry.
// Errors encountered during parsing and potential errors for sensor activities
// will be collected into an errors slice.
// The parser will continue parsing remaining events.
func Parse(f string, meta *bugreportutils.MetaInfo) OutputData {
	loc, err := bugreportutils.TimeZone(f)
	if err != nil {
		parseErr := []error{fmt.Errorf(
			"Parse Time Zone: missing time zone line in bug report : %s", err)}
		return OutputData{"", nil, nil, parseErr, nil}
	}

	// Extract the date and time from the bugreport dumpstate line.
	d, err := bugreportutils.DumpState(f)
	if err != nil {
		parseErr := []error{
			fmt.Errorf("Parse Dumpstate: could not find dumpstate " +
				"information in the bugreport")}
		return OutputData{"", nil, nil, parseErr, nil}
	}

	buf := new(bytes.Buffer)
	p := &parser{
		referenceYear:  d.Year(),
		referenceMonth: int(d.Month()),
		referenceDay:   d.Day(),
		referenceTime:  d.Format(timeFormat),
		loc:            loc,
		buf:            buf,
		csvState:       csv.NewState(buf, true),
		lines:          strings.Split(f, "\n"),
		activeSensors:  make(map[int32]activeSensor),
		activeConns:    make(map[string]*acpb.ActiveConn),
		history:        make(map[string]*SubscriptionInfo),
		sensors:        meta.Sensors,
	}
	referenceTimestampInMs, _ := p.fullTimestampInMs(p.referenceMonth,
		p.referenceDay, p.referenceTime)
	p.earliestTimestampInMs = referenceTimestampInMs

	for p.valid() {
		l := p.line() // Read the current line and advance the line position.
		// Parse active sensor information.
		if m, _ := historianutils.SubexpNames(sensorActiveLineRE, l); m {
			p.parsingErrs, p.sensorErrs = p.extractActiveSensorInfo()
			continue
		}
		// Parse active connection information.
		if m, _ := historianutils.SubexpNames(activeConnRE, l); m {
			p.parsingErrs, p.sensorErrs = p.extractActiveConnInfo()
			continue
		}
		// Parse registration history information
		if m, _ := historianutils.SubexpNames(prevRegistrationRE, l); m {
			p.parsingErrs, p.sensorErrs = p.extractRegistrationHistory()
			continue
		}
	}
	p.creatUnseenActiveConnectionHistory()

	return OutputData{p.buf.String(), p.createActiveConnPBList(),
		p.createSensorsInfo(), p.parsingErrs, p.sensorErrs}
}

<<<<<<< HEAD
func (p parser) createSensorsInfo() {
	sensorsInfoMap := make([int32]string)
	for sensorNum, sensor := range p.sensors {

	}
=======
func (p parser) createSensorsInfo() map[int32]string {
	sensorsInfoMap := make(map[int32]string)
	for sensorNum, sensor := range p.sensors {
		value := fmt.Sprintf("%s,%s,%d,%s,%d,%d,%t,%d,%d,%t",
			sensor.Name, sensor.Type, sensor.Number, sensor.RequestMode,
			sensor.MaxDelayInUs, sensor.MinDelayInUs, sensor.Batch,
			sensor.Max, sensor.Reserved, sensor.WakeUp)
		sensorsInfoMap[sensorNum] = value
	}
	fmt.Println(sensorsInfoMap)
	return sensorsInfoMap
>>>>>>> cd057287
}

// extractActiveConnInfo extracts information for active sensors found in
// the sensorservice dump of a bugreport.
func (p parser) extractActiveSensorInfo() ([]error, []error) {
	for p.valid() {
		line := p.line()
		// Stop when reaching the Sensor List sections.
		if m, _ := historianutils.SubexpNames(sensorListRE, line); m {
			break
		}
		if m, result := historianutils.SubexpNames(activeSensorRE, line); m {
			n, err := strconv.ParseInt(result["sensorNumber"], 0, 32)
			if err != nil {
				p.parsingErrs = append(p.parsingErrs,
					fmt.Errorf("[Active Sensor]: error parsing sensor number "+
						"%v for line %v:%v", result["sensorNumber"], line, err))
				continue
			}
			sensorNumber := int32(n)
			sPeriodMs, err := strconv.ParseFloat(result["samplingPeriodMs"], 64)
			if err != nil {
				p.parsingErrs = append(p.parsingErrs,
					fmt.Errorf("[Active Sensor] sensor(%v): error parsing "+
						"sampling period %v for line %v:%v", sensorNumber,
						result["samplingPeriodMs"], line, err))
				continue
			}
			bPeriodMs, err := strconv.ParseFloat(result["batchingPeriodMs"], 64)
			if err != nil {
				p.parsingErrs = append(p.parsingErrs,
					fmt.Errorf("[Active Sensor] sensor(%v): error parsing "+
						"batching period %v for line %v:%v", sensorNumber,
						result["batchingPeriodMs"], line, err))
				continue
			}
			p.activeSensors[sensorNumber] = activeSensor{
				sensorNumber:     sensorNumber,
				samplingPeriodUs: int32(sPeriodMs * 1000),
				batchingPeriodUs: int32(bPeriodMs * 1000),
			}
		}
	}
	return p.parsingErrs, p.sensorErrs
}

// extractActiveConnInfo extracts active connections information found in
// the sensorservice dump of a bugreport.
func (p parser) extractActiveConnInfo() ([]error, []error) {
	curConnNum := int32(-1)
	// connections is a map from active connection number to
	// information for the relevant connection.
	connections := make(map[int32]*acpb.ActiveConn)

	for p.valid() {
		line := p.line()
		// Stop when reaching the section about direct connection.
		if m, _ := historianutils.SubexpNames(directConnRE, line); m {
			p.prevline()
			break
		}
		// In Android MNC or before, the direct connesction section may not
		// exist if there is no direct connections.
		// The section stops when reaching the previous registration section.
		if m, _ := historianutils.SubexpNames(prevRegistrationRE, line); m {
			p.prevline()
			break
		}
		// For all Android version: each active connection's information needs
		// four lines to record.
		if l1, result := historianutils.SubexpNames(connLine1RE, line); l1 {
			connNum, err := strconv.Atoi(result["connNum"])
			if err != nil {
				p.parsingErrs = append(p.parsingErrs,
					fmt.Errorf("%s: error parsing connection number %v:%v",
						parseConnErrStr, result["connNum"], err))
				continue
			}
			// Since proto buff restricts that field numbers must be positive
			// integers, we will not use zero-indexing by adding 1 to
			// all connection number.
			curConnNum = int32(connNum) + 1
			if _, ok := connections[curConnNum]; !ok {
				connections[curConnNum] = &acpb.ActiveConn{
					Number:                 curConnNum,
					OperatingMode:          ``,
					PackageName:            ``,
					UID:                    -1,
					SensorNumber:           -1,
					PendingFlush:           -1,
					SamplingPeriodUs:       -1,
					BatchingPeriodUs:       -1,
					HasSensorserviceRecord: false,
					Source:                 sensorDump,
				}
			}
		} else {
			_, ok := connections[curConnNum]
			if !ok {
				p.parsingErrs = append(p.parsingErrs, fmt.Errorf(
					"%s: connection(%d): no information for this connection",
					parseConnErrStr, curConnNum))
				continue
			}
			if l2, result := historianutils.SubexpNames(connLine2RE, line); l2 {
				connections[curConnNum].OperatingMode = result["connMode"]
			} else if l3, result := historianutils.SubexpNames(connLine3RE, line); l3 {
				uid, err := strconv.Atoi(result["uid"])
				if err != nil {
					p.parsingErrs = append(p.parsingErrs, fmt.Errorf(
						"%s: connection(%d): error parsing uid %v:%v",
						parseConnErrStr, curConnNum, result["uid"], err))
					continue
				}
				connections[curConnNum].UID = int32(uid)
				connections[curConnNum].PackageName = result["packageName"]
			} else if l4, result := historianutils.SubexpNames(connLine4RE, line); l4 {
				n, err := strconv.ParseInt(result["sensorNumber"], 0, 32)
				if err != nil {
					p.parsingErrs = append(p.parsingErrs, fmt.Errorf(
						"%s: connection(%d): error parsing sensorNumber %v:%v",
						parseConnErrStr, curConnNum, result["sensorNumber"],
						err))
					continue
				}
				sensorNumber := int32(n)
				connections[curConnNum].SensorNumber = sensorNumber
				pendingFlush, err := strconv.Atoi(result["pendingFlush"])
				if err != nil {
					p.parsingErrs = append(p.parsingErrs, fmt.Errorf(
						"%s: connection(%d): error parsing pendingFlush %v:%v",
						parseConnErrStr, curConnNum, result["pendingFlush"],
						err))
					continue
				}
				connections[curConnNum].PendingFlush = int32(pendingFlush)
				if activeSensor, exist := p.activeSensors[sensorNumber]; exist {
					connections[curConnNum].SamplingPeriodUs =
						activeSensor.samplingPeriodUs
					connections[curConnNum].BatchingPeriodUs =
						activeSensor.batchingPeriodUs
				} else {
					p.sensorErrs = append(p.sensorErrs, fmt.Errorf(
						"[Active Connection]: connection(%d): the sensor(%d)"+
							" is not active according to the sensor device"+
							" section", curConnNum, sensorNumber))
					continue
				}
			}
		}
	}

	// Build the new map that uses identifier to look up relevant active
	// connection information.
	for _, conn := range connections {
		identifier := fmt.Sprintf("%d,%s", conn.SensorNumber, conn.PackageName)
		p.activeConns[identifier] = conn
	}
	return p.parsingErrs, p.sensorErrs
}

// createActiveConnPBList creates a list of active connection information
// based on the map built while parsing sensorservice dump.
func (p *parser) createActiveConnPBList() map[int32]*acpb.ActiveConn {
	activeConnections := make(map[int32]*acpb.ActiveConn)
	for _, conn := range p.activeConns {
		activeConnections[conn.Number] = conn
	}
	return activeConnections
}

// extractRegistrationHistory extracts all previous registration information
// found in the sensorservice dump of a bug report.
// Note that the previous registration history records the subscription event
// in reverse chronological order.
func (p *parser) extractRegistrationHistory() ([]error, []error) {
	referenceTimestampInMs, _ := p.fullTimestampInMs(p.referenceMonth,
		p.referenceDay, p.referenceTime)
	for p.valid() {
		l := p.line()
		var result map[string]string
		isAdd := false
		if m, match := historianutils.SubexpNames(addRegistrationRE, l); m {
			result = match
			isAdd = true
		} else if m, match := historianutils.SubexpNames(removeRegistrationRE, l); m {
			result = match
		} else {
			// Reach the end of the registration section.
			break
		}

		// Get the time of the record.
		// Accomodate the case where the time information includes date.
		hasDate, date := historianutils.SubexpNames(timeLayoutRE, l)
		var timestampInMs int64
		var timestampErr error
		if hasDate {
			month, err := strconv.Atoi(date["month"])
			if err != nil {
				p.parsingErrs = append(p.parsingErrs,
					fmt.Errorf("%s: error parsing month information for "+
						"line %v: %v", parseRegErrStr, l, timestampErr))
				continue
			}
			day, err := strconv.Atoi(date["day"])
			if err != nil {
				p.parsingErrs = append(p.parsingErrs,
					fmt.Errorf("%s: error parsing day information for "+
						"line %v: %v", parseRegErrStr, l, timestampErr))
				continue
			}
			timestampInMs, timestampErr = p.fullTimestampInMs(month, day,
				result["time"])
		} else {
			timestampInMs, timestampErr = p.fullTimestampInMs(p.referenceMonth,
				p.referenceDay, result["time"])
		}
		if timestampErr != nil {
			p.parsingErrs = append(p.parsingErrs,
				fmt.Errorf("%s: error parsing time information for line %v: %v",
					parseRegErrStr, l, timestampErr))
			continue
		}
		if p.earliestTimestampInMs > timestampInMs {
			p.earliestTimestampInMs = timestampInMs
		}

		// All registration history records information for
		// sensorNumber, uid, and packageName.
		handle, err := strconv.ParseInt(result["sensorNumber"], 0, 32)
		if err != nil {
			p.parsingErrs = append(p.parsingErrs, fmt.Errorf(
				"%s: error parsing sensorNumber %v for line %v: %v",
				parseRegErrStr, result["sensorNumber"], l, err))
			continue
		}
		sensorNumber := int32(handle)
		_, exist := p.sensors[sensorNumber]
		if !exist {
			p.sensorErrs = append(p.sensorErrs, fmt.Errorf(
				"[Sensor Error]: sensor %d: invalid subscription for an "+
					"non-existing sensor", sensorNumber))
			continue
		}
		packageName := result["packageName"]
		uid, err := strconv.Atoi(result["uid"])
		if err != nil {
			p.parsingErrs = append(p.parsingErrs,
				fmt.Errorf("%s: error parsing uid %v for line %v: %v",
					parseRegErrStr, result["uid"], l, err))
			continue
		}
		identifier := fmt.Sprintf("%d,%s", sensorNumber, packageName)

		var value string
		if isAdd {
			// Currently processing an activated statement.
			samplingPeriodUs, err := strconv.Atoi(result["samplingPeriodUs"])
			if err != nil {
				p.parsingErrs = append(p.parsingErrs, fmt.Errorf(
					"%s: error parsing samplingPeriod %v us for line %v: %v",
					parseRegErrStr, result["samplingPeriodUs"], l, err))
				continue
			}
			batchingPeriodUs, err := strconv.Atoi(result["batchingPeriodUs"])
			if err != nil {
				p.parsingErrs = append(p.parsingErrs, fmt.Errorf(
					"%s: error parsing batchingPeriod %v us for line %v: %v",
					parseRegErrStr, result["batchingPeriodUs"], l, err))
				continue
			}
			value = fmt.Sprintf("%d,%d,%s,%d,%d,%s", sensorNumber, uid,
				packageName, samplingPeriodUs, batchingPeriodUs, sensorDump)

			_, exist := p.history[identifier]
			if !exist {
				// If there is no history of de-activating a subscription,
				// the subscription has to be active.
				if conn, isActive := p.activeConns[identifier]; isActive {
					// For active connection, set current time as the end time
					// for the ongoing subscription event.
					sensorName := p.sensors[sensorNumber].Name
					p.csvState.Print(sensorName, "string", timestampInMs,
						referenceTimestampInMs, value, "")
					conn.HasSensorserviceRecord = true
					p.activeConns[identifier] = conn
				} else {
					p.sensorErrs = append(p.sensorErrs, fmt.Errorf(
						"[Invalid Activation]: connection between pkg(%s) "+
							"and sensor(%d) should be active", packageName,
						sensorNumber))
				}
			} else {
				// A de-activation statement for the subscription event is seen.
				eventInfo := p.history[identifier]
				if eventInfo.StartMs != -1 {
					// A previous de-activation statement for this connection
					// has paired up with an activation statement. The current
					// activation statement is an extra one.
					p.sensorErrs = append(p.sensorErrs, fmt.Errorf(
						"[Multiple Activation]: for pkg(%s) and sensor(%d)",
						packageName, sensorNumber))
				} else {
					// The current activation statement can pair up with a
					// previous de-activation statement to complete a
					// subscription event.
					eventInfo.StartMs = timestampInMs
					eventInfo.SamplingPeriodUs = int32(samplingPeriodUs)
					eventInfo.BatchingPeriodUs = int32(batchingPeriodUs)
					sensorName := p.sensors[sensorNumber].Name
					p.csvState.Print(sensorName, "string",
						timestampInMs, eventInfo.EndMs, value, "")
				}
			}
		} else {
			// Currently processing a de-activation statement.
			if event, exist := p.history[identifier]; exist {
				if event.StartMs == -1 {
					p.sensorErrs = append(p.sensorErrs, fmt.Errorf(
						"[Multiple De-Activation]: for pkg(%s) and sensor(%d)",
						packageName, sensorNumber))
				} else {
					// Current de-activation statement will be counted as
					// a new subscription event.
					eventInfo := &SubscriptionInfo{
						StartMs:      -1,
						EndMs:        timestampInMs,
						SensorNumber: sensorNumber,
						PackageName:  packageName,
						Source:       sensorDump,
					}
					p.history[identifier] = eventInfo
				}
			} else {
				eventInfo := &SubscriptionInfo{
					StartMs:      -1,
					EndMs:        timestampInMs,
					SensorNumber: sensorNumber,
					PackageName:  packageName,
					Source:       sensorDump,
				}
				p.history[identifier] = eventInfo
			}
		}
	}

	return p.parsingErrs, p.sensorErrs
}

// To sort the active connection information, the following interface is used.
type activeConns []*acpb.ActiveConn

func (slice activeConns) Len() int {
	return len(slice)
}

func (slice activeConns) Less(i, j int) bool {
	return slice[i].Number < slice[j].Number
}

func (slice activeConns) Swap(i, j int) {
	slice[i], slice[j] = slice[j], slice[i]
}

func (p parser) creatUnseenActiveConnectionHistory() {
	referenceTimestampInMs, _ := p.fullTimestampInMs(p.referenceMonth,
		p.referenceDay, p.referenceTime)

	// Store all the active connections without history in a list and order
	// the list by the connection number.
	connNoHistory := make(activeConns, 0, len(p.activeConns))
	for _, conn := range p.activeConns {
		if !conn.HasSensorserviceRecord {
			connNoHistory = append(connNoHistory, conn)
		}
	}
	sort.Sort(connNoHistory)

	for _, conn := range connNoHistory {
		value := fmt.Sprintf("%d,%d,%s,%d,%d,%s", conn.SensorNumber, conn.UID,
			conn.PackageName, conn.SamplingPeriodUs, conn.BatchingPeriodUs,
			conn.Source)
		sensorName := p.sensors[conn.SensorNumber].Name
		p.csvState.Print(sensorName, "string", p.earliestTimestampInMs,
			referenceTimestampInMs, value, "")
	}
}

func validMonth(m int) bool {
	return m >= int(time.January) && m <= int(time.December)
}

// fullTimestampInMs constructs the unix ms timestamp from the given date and
// time information.
// Since previous registration events have no corresponding year,
// we reconstruct the full timestamp using the stored reference year and
// month extracted from the dumpstate line of the bug report.
func (p *parser) fullTimestampInMs(month, day int, partialTimestamp string) (int64, error) {
	remainder := "000"
	if !validMonth(month) {
		return 0, fmt.Errorf("invalid month: %d", month)
	}
	year := p.referenceYear
	// The reference month and year represents the time the bugreport was taken.
	// Since events do not have the year and may be out of order, we guess the
	// year based on the month the event occurred and the reference month.
	//
	// If the event's month was greater than the reference month by a lot, the
	// event is assumed to have taken place in the year preceding the reference
	// year since it doesn't make sense for events to exist so long after
	// the bugreport was taken.
	// e.g. Reference date: March 2016,
	//		Event month: October,
	// 		year assumed to be 2015.
	//
	// If the bug report event log begins near the end of a year, and rolls over
	// to the next year, the event would have taken place in the year preceding
	// the reference year.
	if p.referenceMonth-month < -1 {
		year--
		// Some events may still occur after the given reference date,
		// so we check for a year rollover in the other direction.
	} else if p.referenceMonth == 12 && month == 1 {
		year++
	}

	monStr := strconv.Itoa(month)
	dayStr := strconv.Itoa(day)
	if month < 10 {
		monStr = fmt.Sprintf("0%d", month)
	}
	if day < 10 {
		dayStr = fmt.Sprintf("0%d", day)
	}

	return bugreportutils.TimeStampToMs(
		fmt.Sprintf("%d-%s-%s %s", year, monStr, dayStr, partialTimestamp),
		remainder, p.loc)
}

// msToTime converts milliseconds since Unix Epoch to a time.Time object.
func msToTime(ms int64) time.Time {
	return time.Unix(0, ms*int64(time.Millisecond))
}<|MERGE_RESOLUTION|>--- conflicted
+++ resolved
@@ -302,13 +302,6 @@
 		p.createSensorsInfo(), p.parsingErrs, p.sensorErrs}
 }
 
-<<<<<<< HEAD
-func (p parser) createSensorsInfo() {
-	sensorsInfoMap := make([int32]string)
-	for sensorNum, sensor := range p.sensors {
-
-	}
-=======
 func (p parser) createSensorsInfo() map[int32]string {
 	sensorsInfoMap := make(map[int32]string)
 	for sensorNum, sensor := range p.sensors {
@@ -320,7 +313,6 @@
 	}
 	fmt.Println(sensorsInfoMap)
 	return sensorsInfoMap
->>>>>>> cd057287
 }
 
 // extractActiveConnInfo extracts information for active sensors found in
