--- conflicted
+++ resolved
@@ -581,14 +581,9 @@
 				if conn, isActive := p.activeConns[identifier]; isActive {
 					// For active connection, set current time as the end time
 					// for the ongoing subscription event.
-<<<<<<< HEAD
 					sensorName := p.sensors[sensorNumber].Name
-					p.csvState.Print(sensorName, "string", timestamp,
-						referenceTimestamp, value, "")
-=======
-					p.csvState.Print(sensorRegisDesc, "string", timestampInMs,
+					p.csvState.Print(sensorName, "string", timestampInMs,
 						referenceTimestampInMs, value, "")
->>>>>>> 4aee97cd
 					conn.HasSensorserviceRecord = true
 					p.activeConns[identifier] = conn
 				} else {
@@ -614,14 +609,9 @@
 					eventInfo.StartMs = timestampInMs
 					eventInfo.SamplingPeriodUs = int32(samplingPeriodUs)
 					eventInfo.BatchingPeriodUs = int32(batchingPeriodUs)
-<<<<<<< HEAD
 					sensorName := p.sensors[sensorNumber].Name
 					p.csvState.Print(sensorName, "string",
-						timestamp, eventInfo.EndMs, value, "")
-=======
-					p.csvState.Print(sensorRegisDesc, "string",
 						timestampInMs, eventInfo.EndMs, value, "")
->>>>>>> 4aee97cd
 				}
 			}
 		} else {
@@ -692,14 +682,9 @@
 		value := fmt.Sprintf("%d,%d,%s,%d,%d,%s", conn.SensorNumber, conn.UID,
 			conn.PackageName, conn.SamplingPeriodUs, conn.BatchingPeriodUs,
 			conn.Source)
-<<<<<<< HEAD
 		sensorName := p.sensors[conn.SensorNumber].Name
-		p.csvState.Print(sensorName, "string", p.earliestTimeSeen,
-			referenceTimestamp, value, "")
-=======
-		p.csvState.Print(sensorRegisDesc, "string", p.earliestTimestampInMs,
+		p.csvState.Print(sensorName, "string", p.earliestTimestampInMs,
 			referenceTimestampInMs, value, "")
->>>>>>> 4aee97cd
 	}
 }
 
