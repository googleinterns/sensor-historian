--- conflicted
+++ resolved
@@ -305,11 +305,7 @@
 			continue
 		}
 	}
-<<<<<<< HEAD
-	p.sensors = p.creatUnseenActiveConnectionHistory()
-=======
 	p.creatUnseenActiveConnectionHistory()
->>>>>>> 281bc992
 	return OutputData{p.buf.String(), p.allSensorInfo(),
 		p.parsingErrs, p.sensorErrs}
 }
@@ -803,7 +799,7 @@
 // processActivation is a helper function that process the activation
 // statement in the sensorservice dump.
 func (p *parser) processActivation(timestampMs int64, sensorNumber, uid int32,
-	packageName, l string) (map[int32]*sipb.Sensor, []error, []error) {
+	packageName, l string) ([]error, []error) {
 	_, result := historianutils.SubexpNames(addRegistrationRE, l)
 	referenceTimestampMs, _ := p.fullTimestampInMs(p.referenceMonth,
 		p.referenceDay, p.referenceTime)
@@ -815,14 +811,14 @@
 		p.parsingErrs = append(p.parsingErrs, fmt.Errorf(
 			"%s: error parsing samplingPeriod %v us for line %v: %v",
 			parseRegErrStr, result["samplingPeriodUs"], l, err))
-		return p.sensors, p.parsingErrs, p.sensorErrs
+		return p.parsingErrs, p.sensorErrs
 	}
 	batchingPeriodUs, err := strconv.Atoi(result["batchingPeriodUs"])
 	if err != nil {
 		p.parsingErrs = append(p.parsingErrs, fmt.Errorf(
 			"%s: error parsing batchingPeriod %v us for line %v: %v",
 			parseRegErrStr, result["batchingPeriodUs"], l, err))
-		return p.sensors, p.parsingErrs, p.sensorErrs
+		return p.parsingErrs, p.sensorErrs
 	}
 	samplingRateHz := historianutils.PeriodUsToRateHz(samplingPeriodUs)
 	batchingPeriodS := math.Round(float64(batchingPeriodUs)*1e-04) / 100
@@ -834,19 +830,6 @@
 		if conn, isActive := p.activeConns[identifier]; isActive {
 			p.checkSamplingBatchingData(packageName, sensorNumber, int32(uid),
 				samplingRateHz, batchingPeriodS)
-			subscriptions := p.sensors[sensorNumber].Subscriptions
-			event := &sipb.SubscriptionInfo{
-				StartMs:         timestampMs,
-				EndMs:           referenceTimestampMs,
-				SensorNumber:    sensorNumber,
-				UID:             uid,
-				PackageName:     packageName,
-				SamplingRateHz:  samplingRateHz,
-				BatchingPeriodS: batchingPeriodS,
-				Source:          sensorDump,
-			}
-			subscriptions = append(subscriptions, event)
-			p.sensors[sensorNumber].Subscriptions = subscriptions
 			// For active connection, set current time as the end time
 			// for the ongoing subscription event.
 			end := msToTime(referenceTimestampMs).In(p.loc).Format(timeFormat)
@@ -890,13 +873,9 @@
 				samplingRateHz, batchingPeriodS, sensorDump)
 			p.csvState.Print(sensorName, "string", timestampMs, eventInfo.EndMs,
 				value, "")
-
-			subscriptions := p.sensors[sensorNumber].Subscriptions
-			subscriptions = append(subscriptions, eventInfo)
-			p.sensors[sensorNumber].Subscriptions = subscriptions
-		}
-	}
-	return p.sensors, p.parsingErrs, p.sensorErrs
+		}
+	}
+	return p.parsingErrs, p.sensorErrs
 }
 
 // processDeActivation is a helper function that processes the deactivation
@@ -987,9 +966,8 @@
 		}
 
 		if isAdd {
-			p.sensors, p.parsingErrs, p.sensorErrs =
-				p.processActivation(timestampMs, sensorNumber, int32(uid),
-					packageName, l)
+			p.parsingErrs, p.sensorErrs = p.processActivation(timestampMs,
+				sensorNumber, int32(uid), packageName, l)
 		} else {
 			p.sensorErrs = p.processDeActivation(timestampMs, sensorNumber,
 				int32(uid), packageName)
@@ -1014,7 +992,7 @@
 	slice[i], slice[j] = slice[j], slice[i]
 }
 
-func (p parser) creatUnseenActiveConnectionHistory() map[int32]*sipb.Sensor {
+func (p parser) creatUnseenActiveConnectionHistory() {
 	referenceTimestampMs, _ := p.fullTimestampInMs(p.referenceMonth,
 		p.referenceDay, p.referenceTime)
 
@@ -1041,22 +1019,7 @@
 		sensorName := p.sensors[conn.SensorNumber].Name
 		p.csvState.Print(sensorName, "string", p.earliestTimestampMs,
 			referenceTimestampMs, value, "")
-
-		subscriptions := p.sensors[conn.SensorNumber].Subscriptions
-		event := &sipb.SubscriptionInfo{
-			StartMs:         p.earliestTimestampMs,
-			EndMs:           referenceTimestampMs,
-			SensorNumber:    conn.SensorNumber,
-			UID:             conn.UID,
-			PackageName:     conn.PackageName,
-			SamplingRateHz:  samplingRateHz,
-			BatchingPeriodS: batchingPeriodS,
-			Source:          sensorDump,
-		}
-		subscriptions = append(subscriptions, event)
-		p.sensors[conn.SensorNumber].Subscriptions = subscriptions
-	}
-	return p.sensors
+	}
 }
 
 func validMonth(m int) bool {
