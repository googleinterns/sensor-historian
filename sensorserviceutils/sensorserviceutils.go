--- conflicted
+++ resolved
@@ -582,15 +582,9 @@
 
 					start := msToTime(timestampMs).In(p.loc).Format(timeFormat)
 					end := msToTime(referenceTimestampMs).In(p.loc).Format(timeFormat)
-<<<<<<< HEAD
-					value := fmt.Sprintf("%v,%v,%d,%s,%d,%s,%d,%d,%s,%s", start, end,
-						sensorNumber, p.sensors[sensorNumber].RequestMode, uid,
-						packageName, samplingPeriodUs, batchingPeriodUs,
-=======
 					value := fmt.Sprintf("%v,%v,%d,%s,%d,%s,%d,%d,%s,%s", start,
 						end, sensorNumber, p.sensors[sensorNumber].RequestMode,
 						uid, packageName, samplingPeriodUs, batchingPeriodUs,
->>>>>>> 02d2e976
 						sensorDump, "isActiveConn")
 
 					p.csvState.Print(sensorName, "string", timestampMs,
@@ -623,15 +617,9 @@
 					sensorName := p.sensors[sensorNumber].Name
 					start := msToTime(timestampMs).In(p.loc).Format(timeFormat)
 					end := msToTime(eventInfo.EndMs).In(p.loc).Format(timeFormat)
-<<<<<<< HEAD
-					value := fmt.Sprintf("%v,%v,%d,%s,%d,%s,%d,%d,%s", start, end,
-						sensorNumber, p.sensors[sensorNumber].RequestMode, uid,
-						packageName, samplingPeriodUs, batchingPeriodUs,
-=======
 					value := fmt.Sprintf("%v,%v,%d,%s,%d,%s,%d,%d,%s", start,
 						end, sensorNumber, p.sensors[sensorNumber].RequestMode,
 						uid, packageName, samplingPeriodUs, batchingPeriodUs,
->>>>>>> 02d2e976
 						sensorDump)
 					p.csvState.Print(sensorName, "string",
 						timestampMs, eventInfo.EndMs, value, "")
